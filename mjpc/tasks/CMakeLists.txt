# Copyright 2022 DeepMind Technologies Limited
#
# Licensed under the Apache License, Version 2.0 (the "License");
# you may not use this file except in compliance with the License.
# You may obtain a copy of the License at
#
#     https://www.apache.org/licenses/LICENSE-2.0
#
# Unless required by applicable law or agreed to in writing, software
# distributed under the License is distributed on an "AS IS" BASIS,
# WITHOUT WARRANTIES OR CONDITIONS OF ANY KIND, either express or implied.
# See the License for the specific language governing permissions and
# limitations under the License.

# Copy the model files to the binary directory to make them available to the
# built binary.

add_custom_target(
  copy_model_resources ALL
  ## dm_control models
  # acrobot
  COMMAND ${CMAKE_COMMAND} -E copy
          ${dm_control_SOURCE_DIR}/dm_control/suite/acrobot.xml
          ${CMAKE_CURRENT_BINARY_DIR}/acrobot/acrobot.xml
  COMMAND patch -o ${CMAKE_CURRENT_BINARY_DIR}/acrobot/acrobot_modified.xml
          ${CMAKE_CURRENT_BINARY_DIR}/acrobot/acrobot.xml
          <${CMAKE_CURRENT_SOURCE_DIR}/acrobot/acrobot.xml.patch
  # cartpole
  COMMAND ${CMAKE_COMMAND} -E copy
          ${dm_control_SOURCE_DIR}/dm_control/suite/cartpole.xml
          ${CMAKE_CURRENT_BINARY_DIR}/cartpole/cartpole.xml
  COMMAND patch -o ${CMAKE_CURRENT_BINARY_DIR}/cartpole/cartpole_modified.xml
          ${CMAKE_CURRENT_BINARY_DIR}/cartpole/cartpole.xml
          <${CMAKE_CURRENT_SOURCE_DIR}/cartpole/cartpole.xml.patch
  # humanoid
  COMMAND ${CMAKE_COMMAND} -E copy
          ${dm_control_SOURCE_DIR}/dm_control/suite/humanoid.xml
          ${CMAKE_CURRENT_BINARY_DIR}/humanoid/humanoid.xml
  COMMAND patch -o ${CMAKE_CURRENT_BINARY_DIR}/humanoid/humanoid_modified.xml
          ${CMAKE_CURRENT_BINARY_DIR}/humanoid/humanoid.xml
          <${CMAKE_CURRENT_SOURCE_DIR}/humanoid/humanoid.xml.patch
  # particle
  COMMAND ${CMAKE_COMMAND} -E copy
          ${dm_control_SOURCE_DIR}/dm_control/suite/point_mass.xml
          ${CMAKE_CURRENT_BINARY_DIR}/particle/particle.xml
  COMMAND patch -o ${CMAKE_CURRENT_BINARY_DIR}/particle/particle_modified.xml
          ${CMAKE_CURRENT_BINARY_DIR}/particle/particle.xml
          <${CMAKE_CURRENT_SOURCE_DIR}/particle/particle.xml.patch
  # swimmer
  COMMAND ${CMAKE_COMMAND} -E copy
          ${dm_control_SOURCE_DIR}/dm_control/suite/swimmer.xml
          ${CMAKE_CURRENT_BINARY_DIR}/swimmer/swimmer.xml
  COMMAND patch -o ${CMAKE_CURRENT_BINARY_DIR}/swimmer/swimmer_modified.xml
          ${CMAKE_CURRENT_BINARY_DIR}/swimmer/swimmer.xml
          <${CMAKE_CURRENT_SOURCE_DIR}/swimmer/swimmer.xml.patch
  # walker
  COMMAND ${CMAKE_COMMAND} -E copy
          ${dm_control_SOURCE_DIR}/dm_control/suite/walker.xml
          ${CMAKE_CURRENT_BINARY_DIR}/walker/walker.xml
  COMMAND patch -o ${CMAKE_CURRENT_BINARY_DIR}/walker/walker_modified.xml
          ${CMAKE_CURRENT_BINARY_DIR}/walker/walker.xml
          <${CMAKE_CURRENT_SOURCE_DIR}/walker/walker.xml.patch

  ## Menagerie models
  COMMAND ${CMAKE_COMMAND} -E copy
          ${menagerie_SOURCE_DIR}/shadow_hand/right_hand.xml
          ${CMAKE_CURRENT_BINARY_DIR}/shadow_reorient/right_hand.xml
  COMMAND ${CMAKE_COMMAND} -E copy
          ${menagerie_SOURCE_DIR}/wonik_allegro/right_hand.xml
          ${CMAKE_CURRENT_BINARY_DIR}/allegro/right_hand.xml
  COMMAND ${CMAKE_COMMAND} -E copy_directory
          ${menagerie_SOURCE_DIR}/shadow_hand/assets
          ${CMAKE_CURRENT_BINARY_DIR}/shadow_reorient/assets

  COMMAND ${CMAKE_COMMAND} -E copy_directory
          ${menagerie_SOURCE_DIR}/wonik_allegro/assets
          ${CMAKE_CURRENT_BINARY_DIR}/allegro/assets
  COMMAND patch -o ${CMAKE_CURRENT_BINARY_DIR}/allegro/right_hand_modified.xml
          ${CMAKE_CURRENT_BINARY_DIR}/allegro/right_hand.xml
          <${CMAKE_CURRENT_SOURCE_DIR}/allegro/right_hand.xml.patch

  COMMAND ${CMAKE_COMMAND} -E copy
          ${menagerie_SOURCE_DIR}/franka_emika_panda/panda.xml
          ${CMAKE_CURRENT_BINARY_DIR}/panda/panda.xml
  COMMAND ${CMAKE_COMMAND} -E copy_directory
          ${menagerie_SOURCE_DIR}/franka_emika_panda/assets
          ${CMAKE_CURRENT_BINARY_DIR}/panda/assets
  COMMAND patch -o ${CMAKE_CURRENT_BINARY_DIR}/panda/panda_modified.xml
          ${CMAKE_CURRENT_BINARY_DIR}/panda/panda.xml
          <${CMAKE_CURRENT_SOURCE_DIR}/panda/panda.xml.patch

  COMMAND ${CMAKE_COMMAND} -E copy
          ${menagerie_SOURCE_DIR}/unitree_a1/a1.xml
          ${CMAKE_CURRENT_BINARY_DIR}/quadruped/a1.xml
  COMMAND ${CMAKE_COMMAND} -E copy_directory
          ${menagerie_SOURCE_DIR}/unitree_a1/assets
          ${CMAKE_CURRENT_BINARY_DIR}/quadruped/assets
  COMMAND patch -o ${CMAKE_CURRENT_BINARY_DIR}/quadruped/a1_modified.xml
          ${CMAKE_CURRENT_BINARY_DIR}/quadruped/a1.xml
          <${CMAKE_CURRENT_SOURCE_DIR}/quadruped/a1.xml.patch

  COMMAND ${CMAKE_COMMAND} -E copy_directory
          ${menagerie_SOURCE_DIR}/franka_emika_panda
          ${CMAKE_CURRENT_BINARY_DIR}/manipulation
  COMMAND ${CMAKE_COMMAND} -E copy_directory
          ${menagerie_SOURCE_DIR}/robotiq_2f85
          ${CMAKE_CURRENT_BINARY_DIR}/manipulation

  COMMAND ${CMAKE_COMMAND} -E copy
          ${menagerie_SOURCE_DIR}/skydio_x2/x2.xml
          ${CMAKE_CURRENT_BINARY_DIR}/quadrotor/quadrotor.xml
  COMMAND ${CMAKE_COMMAND} -E copy_directory
          ${menagerie_SOURCE_DIR}/skydio_x2/assets
          ${CMAKE_CURRENT_BINARY_DIR}/quadrotor/assets
  COMMAND patch -o ${CMAKE_CURRENT_BINARY_DIR}/quadrotor/quadrotor_modified.xml
          ${CMAKE_CURRENT_BINARY_DIR}/quadrotor/quadrotor.xml
          <${CMAKE_CURRENT_SOURCE_DIR}/quadrotor/quadrotor.xml.patch

<<<<<<< HEAD
  ## Cube reorientation 
  # patch cube from common assets
  COMMAND patch -o ${CMAKE_CURRENT_BINARY_DIR}/hand/cube_modified.xml
          ${CMAKE_CURRENT_BINARY_DIR}/common_assets/reorientation_cube.xml
          <${CMAKE_CURRENT_SOURCE_DIR}/hand/cube.xml.patch

=======
>>>>>>> e83b7d3e
  ## Cube solve task
  # copy cube model from MuJoCo
  COMMAND ${CMAKE_COMMAND} -E copy
          ${mujoco_SOURCE_DIR}/model/cube/cube_3x3x3.xml
          ${CMAKE_CURRENT_BINARY_DIR}/rubik/cube_3x3x3.xml
  # copy cube assets from MuJoCo
  COMMAND ${CMAKE_COMMAND} -E copy_directory
          ${mujoco_SOURCE_DIR}/model/cube/assets
          ${CMAKE_CURRENT_BINARY_DIR}/rubik/assets
  # modified cube model for task
  COMMAND patch -o ${CMAKE_CURRENT_BINARY_DIR}/rubik/cube_3x3x3_modified.xml
          ${CMAKE_CURRENT_BINARY_DIR}/rubik/cube_3x3x3.xml
          <${CMAKE_CURRENT_SOURCE_DIR}/rubik/cube_3x3x3.xml.patch
  # modified cube model to transition model for scramble mode
  COMMAND patch -o ${CMAKE_CURRENT_BINARY_DIR}/rubik/transition_model.xml
          ${CMAKE_CURRENT_BINARY_DIR}/rubik/cube_3x3x3.xml
          <${CMAKE_CURRENT_SOURCE_DIR}/rubik/transition_model.xml.patch
  # copy hand model from Menagerie
  COMMAND ${CMAKE_COMMAND} -E copy
          ${menagerie_SOURCE_DIR}/shadow_hand/right_hand.xml
          ${CMAKE_CURRENT_BINARY_DIR}/rubik/right_hand.xml
  # copy hand assets from Menagerie
  COMMAND ${CMAKE_COMMAND} -E copy_directory
          ${menagerie_SOURCE_DIR}/shadow_hand/assets
          ${CMAKE_CURRENT_BINARY_DIR}/rubik/assets

  # ALOHA
  COMMAND ${CMAKE_COMMAND} -E copy_directory
          ${menagerie_SOURCE_DIR}/aloha/assets
          ${CMAKE_CURRENT_BINARY_DIR}/bimanual/assets
  COMMAND ${CMAKE_COMMAND} -E copy
          ${menagerie_SOURCE_DIR}/aloha/aloha.xml
          ${CMAKE_CURRENT_BINARY_DIR}/bimanual/aloha.xml
  COMMAND ${CMAKE_COMMAND} -E copy
          ${menagerie_SOURCE_DIR}/aloha/integrated_cartesian_actuators.xml
          ${CMAKE_CURRENT_BINARY_DIR}/bimanual/integrated_cartesian_actuators.xml
  COMMAND patch -o ${CMAKE_CURRENT_BINARY_DIR}/bimanual/aloha_cartesian.xml
          ${CMAKE_CURRENT_BINARY_DIR}/bimanual/aloha.xml
          <${CMAKE_CURRENT_SOURCE_DIR}/bimanual/aloha.patch

  COMMAND ${CMAKE_COMMAND} -E copy
          ${menagerie_SOURCE_DIR}/robotis_op3/op3.xml
          ${CMAKE_CURRENT_BINARY_DIR}/op3/op3.xml
  COMMAND ${CMAKE_COMMAND} -E copy_directory
          ${menagerie_SOURCE_DIR}/robotis_op3/assets
          ${CMAKE_CURRENT_BINARY_DIR}/op3/assets
  COMMAND patch -o ${CMAKE_CURRENT_BINARY_DIR}/op3/op3_modified.xml
          ${CMAKE_CURRENT_BINARY_DIR}/op3/op3.xml
          <${CMAKE_CURRENT_SOURCE_DIR}/op3/op3.xml.patch

  COMMAND ${Python_EXECUTABLE}
          ${CMAKE_CURRENT_BINARY_DIR}/manipulation/merge_panda_robotiq.py
          ${CMAKE_CURRENT_BINARY_DIR}/manipulation/panda_robotiq.xml
  COMMENT "Copying Menagerie and dm_control assets into binary directory")

add_custom_target(copy_resources ALL
        COMMAND ${CMAKE_COMMAND} -E copy_directory
        ${CMAKE_CURRENT_SOURCE_DIR}
        ${CMAKE_CURRENT_BINARY_DIR}
        COMMENT "Copying tasks into binary directory")

add_dependencies(copy_model_resources copy_resources)

add_dependencies(libmjpc copy_model_resources)<|MERGE_RESOLUTION|>--- conflicted
+++ resolved
@@ -116,15 +116,12 @@
           ${CMAKE_CURRENT_BINARY_DIR}/quadrotor/quadrotor.xml
           <${CMAKE_CURRENT_SOURCE_DIR}/quadrotor/quadrotor.xml.patch
 
-<<<<<<< HEAD
   ## Cube reorientation 
   # patch cube from common assets
-  COMMAND patch -o ${CMAKE_CURRENT_BINARY_DIR}/hand/cube_modified.xml
+  COMMAND patch -o ${CMAKE_CURRENT_BINARY_DIR}/shadow_reorient/cube_modified.xml
           ${CMAKE_CURRENT_BINARY_DIR}/common_assets/reorientation_cube.xml
-          <${CMAKE_CURRENT_SOURCE_DIR}/hand/cube.xml.patch
+          <${CMAKE_CURRENT_SOURCE_DIR}/shadow_reorient/cube.xml.patch
 
-=======
->>>>>>> e83b7d3e
   ## Cube solve task
   # copy cube model from MuJoCo
   COMMAND ${CMAKE_COMMAND} -E copy
